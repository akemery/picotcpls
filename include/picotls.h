--- conflicted
+++ resolved
@@ -362,7 +362,16 @@
     ptls_hash_algorithm_t *hash;
 } ptls_cipher_suite_t;
 
-<<<<<<< HEAD
+struct st_ptls_traffic_protection_t;
+
+typedef struct st_ptls_message_emitter_t {
+    ptls_buffer_t *buf;
+    struct st_ptls_traffic_protection_t *enc;
+    size_t record_header_length;
+    int (*begin_message)(struct st_ptls_message_emitter_t *self);
+    int (*commit_message)(struct st_ptls_message_emitter_t *self);
+} ptls_message_emitter_t;
+
 /**
  * holds ESNIKeys and the private key (instantiated by ptlts_esni_parse, freed using ptls_esni_dispose)
  */
@@ -376,17 +385,6 @@
     uint64_t not_before;
     uint64_t not_after;
 } ptls_esni_t;
-=======
-struct st_ptls_traffic_protection_t;
-
-typedef struct st_ptls_message_emitter_t {
-    ptls_buffer_t *buf;
-    struct st_ptls_traffic_protection_t *enc;
-    size_t record_header_length;
-    int (*begin_message)(struct st_ptls_message_emitter_t *self);
-    int (*commit_message)(struct st_ptls_message_emitter_t *self);
-} ptls_message_emitter_t;
->>>>>>> 1c8daa82
 
 #define PTLS_CALLBACK_TYPE0(ret, name)                                                                                             \
     typedef struct st_ptls_##name##_t {                                                                                            \
@@ -628,22 +626,18 @@
              */
             size_t *max_early_data_size;
             /**
-<<<<<<< HEAD
-             * ESNIKeys (the value of the TXT record, after being base64-"decoded")
-             */
-            ptls_iovec_t esni_keys;
-            /**
-             *
-=======
              * if early-data has been accepted by peer. For clients using `update_traffic_key` callback, the flag is set when the
              * callback is called with (is_enc, epoch) set to (1, 2).
->>>>>>> 1c8daa82
              */
             unsigned early_data_accepted_by_peer : 1;
             /**
              * negotiate the key exchange method before sending key_share
              */
             unsigned negotiate_before_key_exchange : 1;
+            /**
+             * ESNIKeys (the value of the TXT record, after being base64-"decoded")
+             */
+            ptls_iovec_t esni_keys;
         } client;
         struct {
             /**
