--- conflicted
+++ resolved
@@ -2056,12 +2056,7 @@
     return ret;
 }
 
-<<<<<<< HEAD
 static int server_handle_hello(ptls_t *tls, ptls_buffer_t *sendbuf, ptls_iovec_t message, ptls_handshake_properties_t *properties)
-=======
-static int server_handle_hello(ptls_t *tls, ptls_buffer_t *sendbuf, ptls_iovec_t message, ptls_handshake_properties_t *properties,
-                               int is_second_flight)
->>>>>>> e27901fd
 {
     struct st_ptls_client_hello_t ch = {NULL,  {NULL}, 0,          {NULL}, {NULL}, {NULL},
                                         {{0}}, {NULL}, {{{NULL}}}, {NULL}, {NULL}, {{UINT16_MAX}}};
@@ -2635,12 +2630,7 @@
     case PTLS_STATE_SERVER_EXPECT_CLIENT_HELLO:
     case PTLS_STATE_SERVER_EXPECT_SECOND_CLIENT_HELLO:
         if (type == PTLS_HANDSHAKE_TYPE_CLIENT_HELLO && is_end_of_record) {
-<<<<<<< HEAD
             ret = server_handle_hello(tls, sendbuf, message, properties);
-=======
-            ret =
-                server_handle_hello(tls, sendbuf, message, properties, tls->state == PTLS_STATE_SERVER_EXPECT_SECOND_CLIENT_HELLO);
->>>>>>> e27901fd
         } else {
             ret = PTLS_ALERT_HANDSHAKE_FAILURE;
         }
